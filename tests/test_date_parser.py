"""
測試日期解析功能
"""

import asyncio
from datetime import datetime, timedelta
from unittest.mock import patch

import pytest

import pytest
from loguru import logger

from src.agents.parsers.date_parser_agent import DateParserAgent


@pytest.mark.asyncio
async def test_date_parser():
    """測試日期解析功能"""
    # 初始化日期解析器
    date_parser = DateParserAgent()

    # 測試用例
    test_cases = [
        # 標準日期格式
        {
            "query": "我想在2023-05-15入住，2023-05-17退房",
            "expected": {"check_in": "2023-05-15", "check_out": "2023-05-17"},
        },
        {
            "query": "我想在5月15日入住，5月17日退房",
            "expected": {"check_in": f"{datetime.now().year}-05-15", "check_out": f"{datetime.now().year}-05-17"},
        },
        {
            "query": "我想在5/15入住，5/17退房",
            "expected": {"check_in": f"{datetime.now().year}-05-15", "check_out": f"{datetime.now().year}-05-17"},
        },
        # 日期範圍表達
        {
            "query": "我想在5月15日至5月17日入住",
            "expected": {"check_in": f"{datetime.now().year}-05-15", "check_out": f"{datetime.now().year}-05-17"},
        },
        {
            "query": "我想在5月15日至17日入住",
            "expected": {"check_in": f"{datetime.now().year}-05-15", "check_out": f"{datetime.now().year}-05-17"},
        },
        # 相對日期表達
        {
            "query": "我想今天入住，明天退房",
            "expected": {
                "check_in": datetime.now().strftime("%Y-%m-%d"),
                "check_out": (datetime.now() + timedelta(days=1)).strftime("%Y-%m-%d"),
            },
<<<<<<< HEAD
        }

        for query, expected in test_cases.items():
            with self.subTest(query=query):
                result = self.agent._infer_dates(query)
                self.assertEqual(result["check_in"], expected["check_in"])
                self.assertEqual(result["check_out"], expected["check_out"])

    def test_validate_dates(self):
        """測試日期驗證功能"""
        # 測試日期驗證
        today = datetime.now().date()
        yesterday = today - timedelta(days=1)
        tomorrow = today + timedelta(days=1)

        # 測試入住日期早於今天的情況
        dates = {"check_in": yesterday.strftime("%Y-%m-%d"), "check_out": tomorrow.strftime("%Y-%m-%d")}
        self.agent._validate_dates(dates)
        self.assertEqual(dates["check_in"], today.strftime("%Y-%m-%d"))

        # 測試退房日期不晚於入住日期的情況
        dates = {"check_in": tomorrow.strftime("%Y-%m-%d"), "check_out": tomorrow.strftime("%Y-%m-%d")}
        self.agent._validate_dates(dates)
        self.assertEqual(dates["check_out"], (tomorrow + timedelta(days=1)).strftime("%Y-%m-%d"))

    @patch("src.services.duckling_service.duckling_service.extract_dates")
    async def _async_test_extract_dates_with_duckling(self, mock_extract_dates):
        """測試使用 Duckling 服務解析日期（異步測試輔助方法）"""
        # 設置 mock 返回值
        test_cases = [
            {
                "query": f"我想在{self.future_date1}入住，{self.future_date2}退房",
                "expected": {"check_in": self.future_date1, "check_out": self.future_date2},
            },
            {
                "query": "明天有空房嗎",
                "expected": {
                    "check_in": (datetime.now() + timedelta(days=1)).strftime("%Y-%m-%d"),
                    "check_out": (datetime.now() + timedelta(days=2)).strftime("%Y-%m-%d"),
                },
            },
            {
                "query": "下週想訂房",
                "expected": {
                    "check_in": (datetime.now() + timedelta(days=7)).strftime("%Y-%m-%d"),
                    "check_out": (datetime.now() + timedelta(days=9)).strftime("%Y-%m-%d"),
                },
            },
        ]

        for test_case in test_cases:
            query = test_case["query"]
            expected = test_case["expected"]

            # 設置 mock 返回值
            mock_extract_dates.return_value = expected

<<<<<<< HEAD
            # 執行測試
            result = await self.agent._process_query(query, {})
=======
    def test_extract_dates_with_llm(self):
        """測試使用LLM解析日期（同步包裝）"""
        # 跳過此測試，因為它需要實際調用LLM服務
        self.skipTest("此測試需要實際調用LLM服務，跳過")
        # 如果需要運行，取消下面的註釋
        # self.loop.run_until_complete(self._async_test_extract_dates_with_llm())

    async def _async_test_process(self):
        """測試處理查詢（異步測試輔助方法）"""
        # 測試完整的查詢處理流程
        test_cases = [f"我想在{self.future_date1}入住，{self.future_date2}退房", "明天有空房嗎", "下週想訂房"]

        for query in test_cases:
            result = await self.agent._process(query, {})
            self.assertIn("dates", result)
            dates = result["dates"]
            self.assertIn("check_in", dates)
            self.assertIn("check_out", dates)
>>>>>>> df780b1da9c74a9092bde90d3df970fceb0e28e3

            # 驗證 duckling_service.extract_dates 被正確調用
            mock_extract_dates.assert_called_with(query)

<<<<<<< HEAD
            # 驗證結果
            self.assertEqual(result["dates"], expected)

    @pytest.mark.asyncio
    def test_extract_dates_with_duckling(self):
        """測試使用 Duckling 服務解析日期（同步包裝）"""
        self.loop.run_until_complete(self._async_test_extract_dates_with_duckling())

    @patch("src.services.duckling_service.duckling_service.extract_dates")
    @patch("src.agents.date_parser_agent.DateParserAgent._extract_dates_with_regex")
    async def _async_test_process_query_with_duckling_failure(self, mock_extract_dates_with_regex, mock_extract_dates):
        """測試當 Duckling 服務失敗時的處理（異步測試輔助方法）"""
        # 模擬 Duckling 服務失敗
        mock_extract_dates.side_effect = Exception("Duckling 服務連接失敗")

        # 模擬正則表達式解析結果
        expected_dates = {"check_in": self.future_date1, "check_out": self.future_date2}
        mock_extract_dates_with_regex.return_value = expected_dates

        # 測試案例
        query = f"我想在{self.future_date1}入住，{self.future_date2}退房"

        # 執行測試
        result = await self.agent._process_query(query, {})

        # 驗證 duckling_service.extract_dates 被正確調用
        mock_extract_dates.assert_called_with(query)

        # 驗證 _extract_dates_with_regex 被正確調用
        mock_extract_dates_with_regex.assert_called_with(query)

        # 驗證結果 - 應該回退到正則表達式解析
        self.assertEqual(result["dates"], expected_dates)

    @pytest.mark.asyncio
    def test_process_query_with_duckling_failure(self):
        """測試當 Duckling 服務失敗時的處理（同步包裝）"""
        self.loop.run_until_complete(self._async_test_process_query_with_duckling_failure())

    @patch("src.services.duckling_service.duckling_service.extract_dates")
    @patch("src.agents.date_parser_agent.DateParserAgent._extract_dates_with_regex")
    async def _async_test_process_query_with_duckling_empty(self, mock_extract_dates_with_regex, mock_extract_dates):
        """測試當 Duckling 服務返回空結果時的處理（異步測試輔助方法）"""
        # 模擬 Duckling 服務返回空結果
        mock_extract_dates.return_value = {"check_in": None, "check_out": None}

        # 模擬正則表達式解析結果
        expected_dates = {"check_in": self.future_date1, "check_out": self.future_date2}
        mock_extract_dates_with_regex.return_value = expected_dates

        # 測試案例
        query = f"我想在{self.future_date1}入住，{self.future_date2}退房"

        # 執行測試
        result = await self.agent._process_query(query, {})

        # 驗證 duckling_service.extract_dates 被正確調用
        mock_extract_dates.assert_called_with(query)

        # 驗證 _extract_dates_with_regex 被正確調用
        mock_extract_dates_with_regex.assert_called_with(query)

        # 驗證結果 - 應該回退到正則表達式解析
        self.assertEqual(result["dates"]["check_in"], expected_dates["check_in"])
        self.assertEqual(result["dates"]["check_out"], expected_dates["check_out"])

    @pytest.mark.asyncio
    def test_process_query_with_duckling_empty(self):
        """測試當 Duckling 服務返回空結果時的處理（同步包裝）"""
        self.loop.run_until_complete(self._async_test_process_query_with_duckling_empty())
=======
    def test_process(self):
        """測試處理查詢（同步包裝）"""
        # 跳過此測試，因為它可能需要調用LLM服務
        self.skipTest("此測試可能需要調用LLM服務，跳過")
        # 如果需要運行，取消下面的註釋
        # self.loop.run_until_complete(self._async_test_process())
>>>>>>> df780b1da9c74a9092bde90d3df970fceb0e28e3

    def test_integration(self):
        """集成測試：測試各種日期表達方式的解析"""
        # 測試各種日期表達方式
        test_cases = [
            {
                "query": f"我想在{self.future_date1}入住，{self.future_date2}退房",
                "expected": {"check_in": self.future_date1, "check_out": self.future_date2},
            },
            {
                "query": f"{self.future_month}月{self.future_day1}日到{self.future_month}月{self.future_day2}日",
                "expected": {
                    "check_in": f"{datetime.now().year}-{self.future_month}-{self.future_day1}",
                    "check_out": f"{datetime.now().year}-{self.future_month}-{self.future_day2}",
                },
            },
            {
                "query": "今天入住",
                "expected": {
                    "check_in": datetime.now().strftime("%Y-%m-%d"),
                    "check_out": (datetime.now() + timedelta(days=1)).strftime("%Y-%m-%d"),
                },
            },
            {
                "query": "明天有空房嗎",
                "expected": {
                    "check_in": (datetime.now() + timedelta(days=1)).strftime("%Y-%m-%d"),
                    "check_out": (datetime.now() + timedelta(days=2)).strftime("%Y-%m-%d"),
                },
=======
        },
        {
            "query": "我想明天入住，後天退房",
            "expected": {
                "check_in": (datetime.now() + timedelta(days=1)).strftime("%Y-%m-%d"),
                "check_out": (datetime.now() + timedelta(days=2)).strftime("%Y-%m-%d"),
>>>>>>> 1f81ddc7
            },
        },
        {"query": "我想這週末入住", "expected": None},  # 這個需要根據當前日期動態計算
        # 混合表達
        {
            "query": "我想在台北市5月15日入住一晚",
            "expected": {"check_in": f"{datetime.now().year}-05-15", "check_out": f"{datetime.now().year}-05-16"},
        },
        {
            "query": "我想帶2大1小去台北市5月15日至17日玩",
            "expected": {"check_in": f"{datetime.now().year}-05-15", "check_out": f"{datetime.now().year}-05-17"},
        },
        # 特殊表達
        {"query": "我想下週一入住，下週三退房", "expected": None},  # 這個需要根據當前日期動態計算
        {"query": "我想下個月1號入住，3號退房", "expected": None},  # 這個需要特殊處理
    ]

    # 執行測試
    for i, test_case in enumerate(test_cases):
        logger.info(f"測試用例 {i + 1}: {test_case['query']}")

        # 使用日期解析器處理查詢
        result = await date_parser.process({"query": test_case["query"]})

        # 輸出結果
        if "error" in result:
            logger.warning(f"解析失敗: {result['error']}")
            continue

        logger.info(f"解析結果: 入住 {result.get('check_in', '未知')}，退房 {result.get('check_out', '未知')}")

        # 驗證結果
        if test_case["expected"] is not None:
            check_in_match = result.get("check_in") == test_case["expected"]["check_in"]
            check_out_match = result.get("check_out") == test_case["expected"]["check_out"]

            if check_in_match and check_out_match:
                logger.success("測試通過 ✓")
            else:
                logger.error(f"測試失敗 ✗ - 預期: {test_case['expected']}, 實際: {result}")
        else:
            logger.info("此測試用例需要手動驗證")

    # 測試 spaCy 特定功能
    if date_parser.spacy_available:
        logger.info("測試 spaCy 特定功能")

        spacy_test_cases = [
            {"query": "我想在五月十五日入住，五月十七日退房", "expected": None},  # 中文數字日期
            {"query": "我想在下週末入住兩晚", "expected": None},  # 週末表達
            {"query": "我想在下週一入住，下週三退房", "expected": None},  # 下週X
        ]

        for i, test_case in enumerate(spacy_test_cases):
            logger.info(f"spaCy 測試用例 {i + 1}: {test_case['query']}")

            # 使用日期解析器處理查詢
            result = await date_parser.process({"query": test_case["query"]})

            # 輸出結果
            if "error" in result:
                logger.warning(f"解析失敗: {result['error']}")
                continue

            logger.info(f"解析結果: 入住 {result.get('check_in', '未知')}，退房 {result.get('check_out', '未知')}")
            logger.info("此測試用例需要手動驗證")
    else:
        logger.warning("spaCy 不可用，跳過 spaCy 特定功能測試")


if __name__ == "__main__":
    # 設置日誌級別
    logger.remove()
    logger.add(lambda msg: print(msg, end=""), level="INFO")

    # 運行測試
    asyncio.run(test_date_parser())<|MERGE_RESOLUTION|>--- conflicted
+++ resolved
@@ -4,9 +4,6 @@
 
 import asyncio
 from datetime import datetime, timedelta
-from unittest.mock import patch
-
-import pytest
 
 import pytest
 from loguru import logger
@@ -51,207 +48,12 @@
                 "check_in": datetime.now().strftime("%Y-%m-%d"),
                 "check_out": (datetime.now() + timedelta(days=1)).strftime("%Y-%m-%d"),
             },
-<<<<<<< HEAD
-        }
-
-        for query, expected in test_cases.items():
-            with self.subTest(query=query):
-                result = self.agent._infer_dates(query)
-                self.assertEqual(result["check_in"], expected["check_in"])
-                self.assertEqual(result["check_out"], expected["check_out"])
-
-    def test_validate_dates(self):
-        """測試日期驗證功能"""
-        # 測試日期驗證
-        today = datetime.now().date()
-        yesterday = today - timedelta(days=1)
-        tomorrow = today + timedelta(days=1)
-
-        # 測試入住日期早於今天的情況
-        dates = {"check_in": yesterday.strftime("%Y-%m-%d"), "check_out": tomorrow.strftime("%Y-%m-%d")}
-        self.agent._validate_dates(dates)
-        self.assertEqual(dates["check_in"], today.strftime("%Y-%m-%d"))
-
-        # 測試退房日期不晚於入住日期的情況
-        dates = {"check_in": tomorrow.strftime("%Y-%m-%d"), "check_out": tomorrow.strftime("%Y-%m-%d")}
-        self.agent._validate_dates(dates)
-        self.assertEqual(dates["check_out"], (tomorrow + timedelta(days=1)).strftime("%Y-%m-%d"))
-
-    @patch("src.services.duckling_service.duckling_service.extract_dates")
-    async def _async_test_extract_dates_with_duckling(self, mock_extract_dates):
-        """測試使用 Duckling 服務解析日期（異步測試輔助方法）"""
-        # 設置 mock 返回值
-        test_cases = [
-            {
-                "query": f"我想在{self.future_date1}入住，{self.future_date2}退房",
-                "expected": {"check_in": self.future_date1, "check_out": self.future_date2},
-            },
-            {
-                "query": "明天有空房嗎",
-                "expected": {
-                    "check_in": (datetime.now() + timedelta(days=1)).strftime("%Y-%m-%d"),
-                    "check_out": (datetime.now() + timedelta(days=2)).strftime("%Y-%m-%d"),
-                },
-            },
-            {
-                "query": "下週想訂房",
-                "expected": {
-                    "check_in": (datetime.now() + timedelta(days=7)).strftime("%Y-%m-%d"),
-                    "check_out": (datetime.now() + timedelta(days=9)).strftime("%Y-%m-%d"),
-                },
-            },
-        ]
-
-        for test_case in test_cases:
-            query = test_case["query"]
-            expected = test_case["expected"]
-
-            # 設置 mock 返回值
-            mock_extract_dates.return_value = expected
-
-<<<<<<< HEAD
-            # 執行測試
-            result = await self.agent._process_query(query, {})
-=======
-    def test_extract_dates_with_llm(self):
-        """測試使用LLM解析日期（同步包裝）"""
-        # 跳過此測試，因為它需要實際調用LLM服務
-        self.skipTest("此測試需要實際調用LLM服務，跳過")
-        # 如果需要運行，取消下面的註釋
-        # self.loop.run_until_complete(self._async_test_extract_dates_with_llm())
-
-    async def _async_test_process(self):
-        """測試處理查詢（異步測試輔助方法）"""
-        # 測試完整的查詢處理流程
-        test_cases = [f"我想在{self.future_date1}入住，{self.future_date2}退房", "明天有空房嗎", "下週想訂房"]
-
-        for query in test_cases:
-            result = await self.agent._process(query, {})
-            self.assertIn("dates", result)
-            dates = result["dates"]
-            self.assertIn("check_in", dates)
-            self.assertIn("check_out", dates)
->>>>>>> df780b1da9c74a9092bde90d3df970fceb0e28e3
-
-            # 驗證 duckling_service.extract_dates 被正確調用
-            mock_extract_dates.assert_called_with(query)
-
-<<<<<<< HEAD
-            # 驗證結果
-            self.assertEqual(result["dates"], expected)
-
-    @pytest.mark.asyncio
-    def test_extract_dates_with_duckling(self):
-        """測試使用 Duckling 服務解析日期（同步包裝）"""
-        self.loop.run_until_complete(self._async_test_extract_dates_with_duckling())
-
-    @patch("src.services.duckling_service.duckling_service.extract_dates")
-    @patch("src.agents.date_parser_agent.DateParserAgent._extract_dates_with_regex")
-    async def _async_test_process_query_with_duckling_failure(self, mock_extract_dates_with_regex, mock_extract_dates):
-        """測試當 Duckling 服務失敗時的處理（異步測試輔助方法）"""
-        # 模擬 Duckling 服務失敗
-        mock_extract_dates.side_effect = Exception("Duckling 服務連接失敗")
-
-        # 模擬正則表達式解析結果
-        expected_dates = {"check_in": self.future_date1, "check_out": self.future_date2}
-        mock_extract_dates_with_regex.return_value = expected_dates
-
-        # 測試案例
-        query = f"我想在{self.future_date1}入住，{self.future_date2}退房"
-
-        # 執行測試
-        result = await self.agent._process_query(query, {})
-
-        # 驗證 duckling_service.extract_dates 被正確調用
-        mock_extract_dates.assert_called_with(query)
-
-        # 驗證 _extract_dates_with_regex 被正確調用
-        mock_extract_dates_with_regex.assert_called_with(query)
-
-        # 驗證結果 - 應該回退到正則表達式解析
-        self.assertEqual(result["dates"], expected_dates)
-
-    @pytest.mark.asyncio
-    def test_process_query_with_duckling_failure(self):
-        """測試當 Duckling 服務失敗時的處理（同步包裝）"""
-        self.loop.run_until_complete(self._async_test_process_query_with_duckling_failure())
-
-    @patch("src.services.duckling_service.duckling_service.extract_dates")
-    @patch("src.agents.date_parser_agent.DateParserAgent._extract_dates_with_regex")
-    async def _async_test_process_query_with_duckling_empty(self, mock_extract_dates_with_regex, mock_extract_dates):
-        """測試當 Duckling 服務返回空結果時的處理（異步測試輔助方法）"""
-        # 模擬 Duckling 服務返回空結果
-        mock_extract_dates.return_value = {"check_in": None, "check_out": None}
-
-        # 模擬正則表達式解析結果
-        expected_dates = {"check_in": self.future_date1, "check_out": self.future_date2}
-        mock_extract_dates_with_regex.return_value = expected_dates
-
-        # 測試案例
-        query = f"我想在{self.future_date1}入住，{self.future_date2}退房"
-
-        # 執行測試
-        result = await self.agent._process_query(query, {})
-
-        # 驗證 duckling_service.extract_dates 被正確調用
-        mock_extract_dates.assert_called_with(query)
-
-        # 驗證 _extract_dates_with_regex 被正確調用
-        mock_extract_dates_with_regex.assert_called_with(query)
-
-        # 驗證結果 - 應該回退到正則表達式解析
-        self.assertEqual(result["dates"]["check_in"], expected_dates["check_in"])
-        self.assertEqual(result["dates"]["check_out"], expected_dates["check_out"])
-
-    @pytest.mark.asyncio
-    def test_process_query_with_duckling_empty(self):
-        """測試當 Duckling 服務返回空結果時的處理（同步包裝）"""
-        self.loop.run_until_complete(self._async_test_process_query_with_duckling_empty())
-=======
-    def test_process(self):
-        """測試處理查詢（同步包裝）"""
-        # 跳過此測試，因為它可能需要調用LLM服務
-        self.skipTest("此測試可能需要調用LLM服務，跳過")
-        # 如果需要運行，取消下面的註釋
-        # self.loop.run_until_complete(self._async_test_process())
->>>>>>> df780b1da9c74a9092bde90d3df970fceb0e28e3
-
-    def test_integration(self):
-        """集成測試：測試各種日期表達方式的解析"""
-        # 測試各種日期表達方式
-        test_cases = [
-            {
-                "query": f"我想在{self.future_date1}入住，{self.future_date2}退房",
-                "expected": {"check_in": self.future_date1, "check_out": self.future_date2},
-            },
-            {
-                "query": f"{self.future_month}月{self.future_day1}日到{self.future_month}月{self.future_day2}日",
-                "expected": {
-                    "check_in": f"{datetime.now().year}-{self.future_month}-{self.future_day1}",
-                    "check_out": f"{datetime.now().year}-{self.future_month}-{self.future_day2}",
-                },
-            },
-            {
-                "query": "今天入住",
-                "expected": {
-                    "check_in": datetime.now().strftime("%Y-%m-%d"),
-                    "check_out": (datetime.now() + timedelta(days=1)).strftime("%Y-%m-%d"),
-                },
-            },
-            {
-                "query": "明天有空房嗎",
-                "expected": {
-                    "check_in": (datetime.now() + timedelta(days=1)).strftime("%Y-%m-%d"),
-                    "check_out": (datetime.now() + timedelta(days=2)).strftime("%Y-%m-%d"),
-                },
-=======
         },
         {
             "query": "我想明天入住，後天退房",
             "expected": {
                 "check_in": (datetime.now() + timedelta(days=1)).strftime("%Y-%m-%d"),
                 "check_out": (datetime.now() + timedelta(days=2)).strftime("%Y-%m-%d"),
->>>>>>> 1f81ddc7
             },
         },
         {"query": "我想這週末入住", "expected": None},  # 這個需要根據當前日期動態計算
